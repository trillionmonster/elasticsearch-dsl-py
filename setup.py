--- conflicted
+++ resolved
@@ -3,11 +3,7 @@
 from os.path import join, dirname
 from setuptools import setup, find_packages
 
-<<<<<<< HEAD
-VERSION = (2, 2, 0)
-=======
 VERSION = (5, 0, 0)
->>>>>>> 032ddf71
 __version__ = VERSION
 __versionstr__ = '.'.join(map(str, VERSION))
 
