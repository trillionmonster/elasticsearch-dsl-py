--- conflicted
+++ resolved
@@ -280,7 +280,6 @@
         meta['_source'] = d
         return meta
 
-<<<<<<< HEAD
     def update(self, using=None, index=None, detect_noop=True, doc_as_upsert=False, **fields):
         """ Update this document in Elasticsearch.
 
@@ -290,12 +289,10 @@
         :arg doc_as_upsert: index document if it doesn't exist. Default: False.
         :arg fields: kwargs of additional fields
         """
-=======
-    def update(self, using=None, index=None, **fields):
         if not fields:
             raise IllegalOperation('You cannot call update() without updating individual fields. '
                                    'If you wish to update the entire object use save().')
->>>>>>> ed69bf8b
+
         es = self._get_connection(using)
 
         # update given fields locally
